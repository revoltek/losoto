#!/usr/bin/env python
# -*- coding: utf-8 -*-
"""
This tool is used to convert a parmdb into a H5parm format.
It can be run on a globaldb created with parmdb_collector.py
or on a single SB which contains the necessary
sky/instrument/ANTENNA/FIELD tables.
It can also load a dictionary from a json or pickle file with the keys 
instrumentdb (array with file names), antenna, field and skydb containing the 
corresponding file names.
It handles Gain/DirectionalGain/RotationAngle/
           Clock/TEC/CommonRotationAngle/CommonScalarPhase/CommonScalarAmpitude solution types.
"""
# Authors:
# Francesco de Gasperin
_author = "Francesco de Gasperin (fdg@strw.leidenuniv.nl)"

import sys, os, glob
import socket
import logging
from losoto import _version
from losoto import _logging
from losoto.importer import create_h5parm

    
<<<<<<< HEAD
    solset = h5parm.makeSolset(solsetName)
    
    # Create tables using the first instrumentdb
    # TODO: all the instrument tables should be checked
    pdb = lofar.parmdb.parmdb(instrumentdbFiles[0])

    solTypes = list(set(x[0] for x in  (x.split(":") for x in pdb.getNames())))
    logging.info('Found solution types: '+', '.join(solTypes))

    # rewrite solTypes in order to put together
    # Gain <-> DirectionalGain
    # CommonRotationAngle <-> RotationAngle
    # CommonScalarPhase <-> ScalarPhase
    # CommonScalarAmplitude <-> ScalarAmplitude
    # it also separate Real/Imag/Ampl/Phase into different solTypes
    if "Gain" in solTypes:
        solTypes.remove('Gain')
        solTypes.append('*Gain:*:Real')
        solTypes.append('*Gain:*:Imag')
        solTypes.append('*Gain:*:Ampl')
        solTypes.append('*Gain:*:Phase')
    if "DirectionalGain" in solTypes:
        solTypes.remove('DirectionalGain')
        solTypes.append('*Gain:*:Real')
        solTypes.append('*Gain:*:Imag')
        solTypes.append('*Gain:*:Ampl')
        solTypes.append('*Gain:*:Phase')
    if "RotationAngle" in solTypes:
        solTypes.remove('RotationAngle')
        solTypes.append('*RotationAngle')
    if "CommonRotationAngle" in solTypes:
        solTypes.remove('CommonRotationAngle')
        solTypes.append('*RotationAngle')
    if "RotationMeasure" in solTypes:
        solTypes.remove('RotationMeasure')
        solTypes.append('*RotationMeasure')
    if "ScalarPhase" in solTypes:
        solTypes.remove('ScalarPhase')
        solTypes.append('*ScalarPhase')
    if "CommonScalarPhase" in solTypes:
        solTypes.remove('CommonScalarPhase')
        solTypes.append('*ScalarPhase')
    if "CommonScalarAmplitude" in solTypes:
        solTypes.remove('CommonScalarAmplitude')
        solTypes.append('*ScalarAmplitude')
    solTypes = list(set(solTypes))

    # every soltype creates a different solution-table
    for solType in solTypes:

        # skip missing solTypes (not all parmdbs have e.g. TEC)
        if len(pdb.getNames(solType+':*')) == 0: continue

        pols = set(); dirs = set(); ants = set();
        freqs = set(); times = set(); ptype = set()

        logging.info('Reading '+solType+'.')

        pbar = progressbar.ProgressBar(maxval=len(instrumentdbFiles)).start()
        ipbar = 0

        for instrumentdbFile in sorted(instrumentdbFiles):

            pdb = lofar.parmdb.parmdb(instrumentdbFile)

            # create the axes grid, necessary if not all entries have the same axes lenght
            data = pdb.getValuesGrid(solType+':*')

            # check good instrument table
            if len(data) == 0:
                logging.error('Instrument table %s is empty, ignoring.' % instrumentdbFile)

            for solEntry in data:

                pol, dir, ant, parm = parmdbToAxes(solEntry)
                if pol != None: pols |= set([pol])
                if dir != None: dirs |= set([dir])
                if ant != None: ants |= set([ant])
                freqs |= set(data[solEntry]['freqs'])
                times |= set(data[solEntry]['times'])
                pbar.update(ipbar)
            ipbar += 1

        pbar.finish()

        pols = np.sort(list(pols)); dirs = np.sort(list(dirs)); ants = np.sort(list(ants)); freqs = np.sort(list(freqs)); times = np.sort(list(times))
        shape = [i for i in (len(pols), len(dirs), len(ants), len(freqs), len(times)) if i != 0]
        vals = np.empty(shape)
        vals[:] = np.nan
        weights = np.zeros(shape, dtype=np.float16)

        logging.info('Filling table.')
        pbar = progressbar.ProgressBar(maxval=len(instrumentdbFiles)).start()
        ipbar = 0

        for instrumentdbFile in instrumentdbFiles:

            pdb = lofar.parmdb.parmdb(instrumentdbFile)

            # fill the values
            data = pdb.getValuesGrid(solType+':*')
            if 'Real' in solType: dataIm = pdb.getValuesGrid(solType.replace('Real','Imag')+':*')
            if 'Imag' in solType: dataRe = pdb.getValuesGrid(solType.replace('Imag','Real')+':*')
            for solEntry in data:

                pol, dir, ant, parm = parmdbToAxes(solEntry)
                ptype |= set([solEntry.split(':')[0]]) # original parmdb solution type

                freq = data[solEntry]['freqs']
                time = data[solEntry]['times']

                val = data[solEntry]['values']

                # convert Real and Imag in Amp and Phase respectively
                if parm == 'Real':
                    solEntryIm = solEntry.replace('Real','Imag')
                    valI = dataIm[solEntryIm]['values']
                    val = np.sqrt((val**2)+(valI**2))
                if parm == 'Imag':
                    solEntryRe = solEntry.replace('Imag','Real')
                    valR = dataRe[solEntryRe]['values']
                    val = np.arctan2(val, valR)

                coords = []
                if pol != None:
                    polCoord = np.searchsorted(pols, pol)
                    coords.append(polCoord)
                if dir != None:
                    dirCoord = np.searchsorted(dirs, dir)
                    coords.append(dirCoord)
                if ant != None:
                    antCoord = np.searchsorted(ants, ant)
                    coords.append(antCoord)
                freqCoord = np.searchsorted(freqs, freq)
                timeCoord = np.searchsorted(times, time)
                vals[tuple(coords)][np.ix_(freqCoord,timeCoord)] = val.T
                weights[tuple(coords)][np.ix_(freqCoord,timeCoord)] = 1
                pbar.update(ipbar)
            ipbar += 1

        np.putmask(vals, ~np.isfinite(vals), 0) # put inf and nans to 0
        #vals = np.nan_to_num(vals) # replace nans with 0 (flagged later)

        pbar.finish()
        if solType == '*RotationAngle':
            np.putmask(weights, vals == 0., 0) # flag where val=0
            h5parm.makeSoltab(solset, 'rotation', axesNames=['dir','ant','freq','time'], \
                    axesVals=[dirs,ants,freqs,times], vals=vals, weights=weights, parmdbType=', '.join(list(ptype)))
        if solType == '*RotationMeasure':
            np.putmask(weights, vals == 0., 0) # flag where val=0
            h5parm.makeSoltab(solset, 'rotationmeasure', axesNames=['dir','ant','freq','time'], \
                    axesVals=[dirs,ants,freqs,times], vals=vals, weights=weights, parmdbType=', '.join(list(ptype)))
        elif solType == '*ScalarPhase':
            np.putmask(weights, vals == 0., 0)
            h5parm.makeSoltab(solset, 'scalarphase', axesNames=['dir','ant','freq','time'], \
                    axesVals=[dirs,ants,freqs,times], vals=vals, weights=weights, parmdbType=', '.join(list(ptype)))
        elif solType == '*ScalarAmplitude':
            np.putmask(weights, vals == 0., 0)
            h5parm.makeSoltab(solset, 'scalaramplitude', axesNames=['dir','ant','freq','time'], \
                    axesVals=[dirs,ants,freqs,times], vals=vals, weights=weights, parmdbType=', '.join(list(ptype)))
        elif solType == 'Clock':
            np.putmask(weights, vals == 0., 0)
            # clock may be diag or scalar
            if len(pols) == 0:
                h5parm.makeSoltab(solset, 'clock', axesNames=['ant','freq','time'], \
                    axesVals=[ants,freqs,times], vals=vals, weights=weights, parmdbType=', '.join(list(ptype)))
            else:
                h5parm.makeSoltab(solset, 'clock', axesNames=['pol','ant','freq','time'], \
                    axesVals=[pol,ants,freqs,times], vals=vals, weights=weights, parmdbType=', '.join(list(ptype)))
        elif solType == 'TEC':
            np.putmask(weights, vals == 0., 0)
            # tec may be diag or scalar
            if len(pols) == 0:
                h5parm.makeSoltab(solset, 'tec', axesNames=['dir','ant','freq','time'], \
                    axesVals=[dirs,ants,freqs,times], vals=vals, weights=weights, parmdbType=', '.join(list(ptype)))
            else:
                h5parm.makeSoltab(solset, 'tec', axesNames=['pol','dir','ant','freq','time'], \
                    axesVals=[pols,dirs,ants,freqs,times], vals=vals, weights=weights, parmdbType=', '.join(list(ptype)))
        elif solType == '*Gain:*:Real' or solType == '*Gain:*:Ampl':
            np.putmask(vals, vals == 0, 1) # nans were put to 0 before, set them to 1
            np.putmask(weights, vals == 1., 0) # flag where val=1
            h5parm.makeSoltab(solset, 'amplitude', axesNames=['pol','dir','ant','freq','time'], \
                    axesVals=[pols,dirs,ants,freqs,times], vals=vals, weights=weights, parmdbType=', '.join(list(ptype)))
        elif solType == '*Gain:*:Imag' or solType == '*Gain:*:Phase':
            np.putmask(weights, vals == 0., 0) # falg where val=0
            h5parm.makeSoltab(solset, 'phase', axesNames=['pol','dir','ant','freq','time'], \
                    axesVals=[pols,dirs,ants,freqs,times], vals=vals, weights=weights, parmdbType=', '.join(list(ptype)))

        logging.info('Flagged data: %.3f%%' % (100.*(len(weights.flat)-np.count_nonzero(weights))/len(weights.flat)))

    logging.info('Collecting information from the ANTENNA table.')
    antennaTable = pt.table(antennaFile, ack=False)
    antennaNames = antennaTable.getcol('NAME')
    antennaPositions = antennaTable.getcol('POSITION')
    antennaTable.close()
    antennaTable = solset._f_get_child('antenna')
    antennaTable.append(zip(*(antennaNames,antennaPositions)))

    logging.info('Collecting information from the FIELD table.')
    fieldTable = pt.table(fieldFile, ack=False)
    phaseDir = fieldTable.getcol('PHASE_DIR')
    pointing = phaseDir[0, 0, :]
    fieldTable.close()

    sourceTable = solset._f_get_child('source')
    # add the field centre, that is also the direction for Gain and CommonRotationAngle
    sourceTable.append([('pointing',pointing)])

    dirs = []
    for tab in solset._v_children:
        c = solset._f_getChild(tab)
        if c._v_name != 'antenna' and c._v_name != 'source':
            if c.__contains__('dir'):
                dirs.extend(list(set(c.dir)))
    # remove duplicates
    dirs = list(set(dirs))
    # remove any pointing (already in the table)
    if 'pointing' in dirs:
        dirs.remove('pointing')

    if not os.path.isdir(skydbFile) and dirs!=[]:
        logging.critical('Missing skydb table.')
        sys.exit(1)

    if dirs != []:
        logging.info('Collecting information from the sky table.')
        sourceFile = skydbFile + '/SOURCES'
        src_table = pt.table(sourceFile, ack=False)
        sub_tables = src_table.getsubtables()
        vals = []
        ra = dec = np.nan
        has_patches_subtable = False
        for sub_table in sub_tables:
            if 'PATCHES' in sub_table:
                has_patches_subtable = True
        if has_patches_subtable:
            # Read values from PATCHES subtable
            src_table.close()
            sourceFile = skydbFile + '/SOURCES/PATCHES'
            src_table = pt.table(sourceFile, ack=False)
            patch_names = src_table.getcol('PATCHNAME')
            patch_ras = src_table.getcol('RA')
            patch_decs = src_table.getcol('DEC')
            for source in dirs:
                try:
                    patch_indx = patch_names.index(source)
                    ra = patch_ras[patch_indx]
                    dec = patch_decs[patch_indx]
                except ValueError:
                    ra = np.nan
                    dec = np.nan
                    logging.error('Cannot find the source '+source+'. I leave NaNs.')
                vals.append([ra, dec])
            src_table.close()
        else:
            # Try to read default values from parmdb instead
            skydb = lofar.parmdb.parmdb(skydbFile)
            vals = []
            ra = dec = np.nan

            for source in dirs:
                try:
                    ra = skydb.getDefValues('Ra:' + source)['Ra:' + source][0][0]
                    dec = skydb.getDefValues('Dec:' + source)['Dec:' + source][0][0]
                except KeyError:
                    # Source not found in skymodel parmdb, try to find components
                    logging.warning('Cannot find the source '+source+'. Trying components.')
                    ra = np.array(skydb.getDefValues('Ra:*' + source + '*').values())
                    dec = np.array(skydb.getDefValues('Dec:*' + source + '*').values())
                    if len(ra) == 0 or len(dec) == 0:
                        ra = np.nan
                        dec = np.nan
                        logging.error('Cannot find the source '+source+'. I leave NaNs.')
                    else:
                        ra = ra.mean()
                        dec = dec.mean()
                        logging.info('Found average direction for '+source+' at ra:'+str(ra)+' - dec:'+str(dec))
                vals.append([ra, dec])
        sourceTable.append(zip(*(dirs,vals)))

    logging.info("Total file size: "+str(int(h5parm.H.get_filesize()/1024./1024.))+" M.")

    # Add CREATE entry to history and print summary of tables if verbose
    soltabs = h5parm.getSoltabs(solset=solset)
    for st in soltabs:
        sw = solWriter(soltabs[st])
        if globaldbFile is None:
            sw.addHistory('CREATE (by H5parm_importer.py from %s:%s/%s)' % (socket.gethostname(), os.path.abspath(''), "manual list"))
        else:
            sw.addHistory('CREATE (by H5parm_importer.py from %s:%s/%s)' % (socket.gethostname(), os.path.abspath(''), globaldbFile))
    if options.verbose:
        logging.info(str(h5parm))

    del h5parm
    logging.info('Done.')    
    

=======
>>>>>>> c33f8b09
if __name__=='__main__':
    # Options
    import optparse
    opt = optparse.OptionParser(usage='%prog [-v] <H5parm> <globaldb/SBname> \n'\
                    +_author, version='%prog '+_version.__version__)
    opt.add_option('-v', '--verbose', help='Go Vebose! (default=False)', action='store_true', default=False)
    opt.add_option('-s', '--solset', help='Solution-set name (default=sol###)', type='string', default=None)
    opt.add_option('-i', '--instrument', help='Name of the instrument table (default=instrument*)', type='string', default='instrument*')
    opt.add_option('-c', '--complevel', help='Compression level from 0 (no compression, fast) to 9 (max compression, slow) (default=5)', type='int', default='5')
    (options, args) = opt.parse_args()

    # Check options
    if len(args) != 2:
        opt.print_help()
        sys.exit()
    if options.verbose: _logging.setLevel("debug")

    h5parmFile = args[0]
    logging.info("H5parm filename = "+h5parmFile)
    
    # Common options
    complevel = options.complevel
    solsetName = options.solset

    input_file = args[1]
    
    if input_file.endswith(".json"):
        try:
            import json
            logging.info("Loading json file: {}".format(input_file))
            files = json.load(open(input_file,"r"))
            instrumentdbFiles = [str(f) for f in files["instrumentdb"]]
            antennaFile = str(files["antenna"])
            fieldFile = str(files["field"])
            skydbFile = str(files["skydb"])
            globaldbFile = None
        except:
            logging.critical('Loading failed')
    elif input_file.endswith(".pckl"):
        try:
            import pickle
            logging.info("Loading pickle file: {}".format(input_file))
            files = pickle.load(open(input_file,"r"))
            instrumentdbFiles = files["instrumentdb"]
            antennaFile = files["antenna"]
            fieldFile = files["field"]
            skydbFile = files["skydb"]
            globaldbFile = None
        except:
            logging.critical('Loading failed')
    else:
        globaldbFile = input_file
        if not os.path.exists(globaldbFile):
            logging.critical('Input globaldb/SB file not found.')
            sys.exit(1)
        logging.info("globaldb filename = "+globaldbFile)
        
        # Load the path of the files
        antennaFile = os.path.join(globaldbFile,'ANTENNA')
        fieldFile = os.path.join(globaldbFile,'FIELD')
        skydbFile = os.path.join(globaldbFile,'sky')

        # Make a list of all available instrument tables (only 1 for a standard MS)
        instrumentdbFiles = [ instrumentdbFile for instrumentdbFile in \
            glob.glob(os.path.join(globaldbFile,options.instrument)) \
            if os.path.isdir(instrumentdbFile) ]

    # Check antennaFile and fieldFile
    if not os.path.isdir(antennaFile):
        logging.critical('Missing ANTENNA table.')
        sys.exit(1)
    if not os.path.isdir(fieldFile):
        logging.critical('Missing FIELD table.')
        sys.exit(1)
            
    
    # Call the method that creates the h5parm file
    create_h5parm(instrumentdbFiles, antennaFile, fieldFile, skydbFile,
                  h5parmFile, complevel, solsetName, globaldbFile=globaldbFile,verbose=options.verbose)<|MERGE_RESOLUTION|>--- conflicted
+++ resolved
@@ -23,306 +23,6 @@
 from losoto.importer import create_h5parm
 
     
-<<<<<<< HEAD
-    solset = h5parm.makeSolset(solsetName)
-    
-    # Create tables using the first instrumentdb
-    # TODO: all the instrument tables should be checked
-    pdb = lofar.parmdb.parmdb(instrumentdbFiles[0])
-
-    solTypes = list(set(x[0] for x in  (x.split(":") for x in pdb.getNames())))
-    logging.info('Found solution types: '+', '.join(solTypes))
-
-    # rewrite solTypes in order to put together
-    # Gain <-> DirectionalGain
-    # CommonRotationAngle <-> RotationAngle
-    # CommonScalarPhase <-> ScalarPhase
-    # CommonScalarAmplitude <-> ScalarAmplitude
-    # it also separate Real/Imag/Ampl/Phase into different solTypes
-    if "Gain" in solTypes:
-        solTypes.remove('Gain')
-        solTypes.append('*Gain:*:Real')
-        solTypes.append('*Gain:*:Imag')
-        solTypes.append('*Gain:*:Ampl')
-        solTypes.append('*Gain:*:Phase')
-    if "DirectionalGain" in solTypes:
-        solTypes.remove('DirectionalGain')
-        solTypes.append('*Gain:*:Real')
-        solTypes.append('*Gain:*:Imag')
-        solTypes.append('*Gain:*:Ampl')
-        solTypes.append('*Gain:*:Phase')
-    if "RotationAngle" in solTypes:
-        solTypes.remove('RotationAngle')
-        solTypes.append('*RotationAngle')
-    if "CommonRotationAngle" in solTypes:
-        solTypes.remove('CommonRotationAngle')
-        solTypes.append('*RotationAngle')
-    if "RotationMeasure" in solTypes:
-        solTypes.remove('RotationMeasure')
-        solTypes.append('*RotationMeasure')
-    if "ScalarPhase" in solTypes:
-        solTypes.remove('ScalarPhase')
-        solTypes.append('*ScalarPhase')
-    if "CommonScalarPhase" in solTypes:
-        solTypes.remove('CommonScalarPhase')
-        solTypes.append('*ScalarPhase')
-    if "CommonScalarAmplitude" in solTypes:
-        solTypes.remove('CommonScalarAmplitude')
-        solTypes.append('*ScalarAmplitude')
-    solTypes = list(set(solTypes))
-
-    # every soltype creates a different solution-table
-    for solType in solTypes:
-
-        # skip missing solTypes (not all parmdbs have e.g. TEC)
-        if len(pdb.getNames(solType+':*')) == 0: continue
-
-        pols = set(); dirs = set(); ants = set();
-        freqs = set(); times = set(); ptype = set()
-
-        logging.info('Reading '+solType+'.')
-
-        pbar = progressbar.ProgressBar(maxval=len(instrumentdbFiles)).start()
-        ipbar = 0
-
-        for instrumentdbFile in sorted(instrumentdbFiles):
-
-            pdb = lofar.parmdb.parmdb(instrumentdbFile)
-
-            # create the axes grid, necessary if not all entries have the same axes lenght
-            data = pdb.getValuesGrid(solType+':*')
-
-            # check good instrument table
-            if len(data) == 0:
-                logging.error('Instrument table %s is empty, ignoring.' % instrumentdbFile)
-
-            for solEntry in data:
-
-                pol, dir, ant, parm = parmdbToAxes(solEntry)
-                if pol != None: pols |= set([pol])
-                if dir != None: dirs |= set([dir])
-                if ant != None: ants |= set([ant])
-                freqs |= set(data[solEntry]['freqs'])
-                times |= set(data[solEntry]['times'])
-                pbar.update(ipbar)
-            ipbar += 1
-
-        pbar.finish()
-
-        pols = np.sort(list(pols)); dirs = np.sort(list(dirs)); ants = np.sort(list(ants)); freqs = np.sort(list(freqs)); times = np.sort(list(times))
-        shape = [i for i in (len(pols), len(dirs), len(ants), len(freqs), len(times)) if i != 0]
-        vals = np.empty(shape)
-        vals[:] = np.nan
-        weights = np.zeros(shape, dtype=np.float16)
-
-        logging.info('Filling table.')
-        pbar = progressbar.ProgressBar(maxval=len(instrumentdbFiles)).start()
-        ipbar = 0
-
-        for instrumentdbFile in instrumentdbFiles:
-
-            pdb = lofar.parmdb.parmdb(instrumentdbFile)
-
-            # fill the values
-            data = pdb.getValuesGrid(solType+':*')
-            if 'Real' in solType: dataIm = pdb.getValuesGrid(solType.replace('Real','Imag')+':*')
-            if 'Imag' in solType: dataRe = pdb.getValuesGrid(solType.replace('Imag','Real')+':*')
-            for solEntry in data:
-
-                pol, dir, ant, parm = parmdbToAxes(solEntry)
-                ptype |= set([solEntry.split(':')[0]]) # original parmdb solution type
-
-                freq = data[solEntry]['freqs']
-                time = data[solEntry]['times']
-
-                val = data[solEntry]['values']
-
-                # convert Real and Imag in Amp and Phase respectively
-                if parm == 'Real':
-                    solEntryIm = solEntry.replace('Real','Imag')
-                    valI = dataIm[solEntryIm]['values']
-                    val = np.sqrt((val**2)+(valI**2))
-                if parm == 'Imag':
-                    solEntryRe = solEntry.replace('Imag','Real')
-                    valR = dataRe[solEntryRe]['values']
-                    val = np.arctan2(val, valR)
-
-                coords = []
-                if pol != None:
-                    polCoord = np.searchsorted(pols, pol)
-                    coords.append(polCoord)
-                if dir != None:
-                    dirCoord = np.searchsorted(dirs, dir)
-                    coords.append(dirCoord)
-                if ant != None:
-                    antCoord = np.searchsorted(ants, ant)
-                    coords.append(antCoord)
-                freqCoord = np.searchsorted(freqs, freq)
-                timeCoord = np.searchsorted(times, time)
-                vals[tuple(coords)][np.ix_(freqCoord,timeCoord)] = val.T
-                weights[tuple(coords)][np.ix_(freqCoord,timeCoord)] = 1
-                pbar.update(ipbar)
-            ipbar += 1
-
-        np.putmask(vals, ~np.isfinite(vals), 0) # put inf and nans to 0
-        #vals = np.nan_to_num(vals) # replace nans with 0 (flagged later)
-
-        pbar.finish()
-        if solType == '*RotationAngle':
-            np.putmask(weights, vals == 0., 0) # flag where val=0
-            h5parm.makeSoltab(solset, 'rotation', axesNames=['dir','ant','freq','time'], \
-                    axesVals=[dirs,ants,freqs,times], vals=vals, weights=weights, parmdbType=', '.join(list(ptype)))
-        if solType == '*RotationMeasure':
-            np.putmask(weights, vals == 0., 0) # flag where val=0
-            h5parm.makeSoltab(solset, 'rotationmeasure', axesNames=['dir','ant','freq','time'], \
-                    axesVals=[dirs,ants,freqs,times], vals=vals, weights=weights, parmdbType=', '.join(list(ptype)))
-        elif solType == '*ScalarPhase':
-            np.putmask(weights, vals == 0., 0)
-            h5parm.makeSoltab(solset, 'scalarphase', axesNames=['dir','ant','freq','time'], \
-                    axesVals=[dirs,ants,freqs,times], vals=vals, weights=weights, parmdbType=', '.join(list(ptype)))
-        elif solType == '*ScalarAmplitude':
-            np.putmask(weights, vals == 0., 0)
-            h5parm.makeSoltab(solset, 'scalaramplitude', axesNames=['dir','ant','freq','time'], \
-                    axesVals=[dirs,ants,freqs,times], vals=vals, weights=weights, parmdbType=', '.join(list(ptype)))
-        elif solType == 'Clock':
-            np.putmask(weights, vals == 0., 0)
-            # clock may be diag or scalar
-            if len(pols) == 0:
-                h5parm.makeSoltab(solset, 'clock', axesNames=['ant','freq','time'], \
-                    axesVals=[ants,freqs,times], vals=vals, weights=weights, parmdbType=', '.join(list(ptype)))
-            else:
-                h5parm.makeSoltab(solset, 'clock', axesNames=['pol','ant','freq','time'], \
-                    axesVals=[pol,ants,freqs,times], vals=vals, weights=weights, parmdbType=', '.join(list(ptype)))
-        elif solType == 'TEC':
-            np.putmask(weights, vals == 0., 0)
-            # tec may be diag or scalar
-            if len(pols) == 0:
-                h5parm.makeSoltab(solset, 'tec', axesNames=['dir','ant','freq','time'], \
-                    axesVals=[dirs,ants,freqs,times], vals=vals, weights=weights, parmdbType=', '.join(list(ptype)))
-            else:
-                h5parm.makeSoltab(solset, 'tec', axesNames=['pol','dir','ant','freq','time'], \
-                    axesVals=[pols,dirs,ants,freqs,times], vals=vals, weights=weights, parmdbType=', '.join(list(ptype)))
-        elif solType == '*Gain:*:Real' or solType == '*Gain:*:Ampl':
-            np.putmask(vals, vals == 0, 1) # nans were put to 0 before, set them to 1
-            np.putmask(weights, vals == 1., 0) # flag where val=1
-            h5parm.makeSoltab(solset, 'amplitude', axesNames=['pol','dir','ant','freq','time'], \
-                    axesVals=[pols,dirs,ants,freqs,times], vals=vals, weights=weights, parmdbType=', '.join(list(ptype)))
-        elif solType == '*Gain:*:Imag' or solType == '*Gain:*:Phase':
-            np.putmask(weights, vals == 0., 0) # falg where val=0
-            h5parm.makeSoltab(solset, 'phase', axesNames=['pol','dir','ant','freq','time'], \
-                    axesVals=[pols,dirs,ants,freqs,times], vals=vals, weights=weights, parmdbType=', '.join(list(ptype)))
-
-        logging.info('Flagged data: %.3f%%' % (100.*(len(weights.flat)-np.count_nonzero(weights))/len(weights.flat)))
-
-    logging.info('Collecting information from the ANTENNA table.')
-    antennaTable = pt.table(antennaFile, ack=False)
-    antennaNames = antennaTable.getcol('NAME')
-    antennaPositions = antennaTable.getcol('POSITION')
-    antennaTable.close()
-    antennaTable = solset._f_get_child('antenna')
-    antennaTable.append(zip(*(antennaNames,antennaPositions)))
-
-    logging.info('Collecting information from the FIELD table.')
-    fieldTable = pt.table(fieldFile, ack=False)
-    phaseDir = fieldTable.getcol('PHASE_DIR')
-    pointing = phaseDir[0, 0, :]
-    fieldTable.close()
-
-    sourceTable = solset._f_get_child('source')
-    # add the field centre, that is also the direction for Gain and CommonRotationAngle
-    sourceTable.append([('pointing',pointing)])
-
-    dirs = []
-    for tab in solset._v_children:
-        c = solset._f_getChild(tab)
-        if c._v_name != 'antenna' and c._v_name != 'source':
-            if c.__contains__('dir'):
-                dirs.extend(list(set(c.dir)))
-    # remove duplicates
-    dirs = list(set(dirs))
-    # remove any pointing (already in the table)
-    if 'pointing' in dirs:
-        dirs.remove('pointing')
-
-    if not os.path.isdir(skydbFile) and dirs!=[]:
-        logging.critical('Missing skydb table.')
-        sys.exit(1)
-
-    if dirs != []:
-        logging.info('Collecting information from the sky table.')
-        sourceFile = skydbFile + '/SOURCES'
-        src_table = pt.table(sourceFile, ack=False)
-        sub_tables = src_table.getsubtables()
-        vals = []
-        ra = dec = np.nan
-        has_patches_subtable = False
-        for sub_table in sub_tables:
-            if 'PATCHES' in sub_table:
-                has_patches_subtable = True
-        if has_patches_subtable:
-            # Read values from PATCHES subtable
-            src_table.close()
-            sourceFile = skydbFile + '/SOURCES/PATCHES'
-            src_table = pt.table(sourceFile, ack=False)
-            patch_names = src_table.getcol('PATCHNAME')
-            patch_ras = src_table.getcol('RA')
-            patch_decs = src_table.getcol('DEC')
-            for source in dirs:
-                try:
-                    patch_indx = patch_names.index(source)
-                    ra = patch_ras[patch_indx]
-                    dec = patch_decs[patch_indx]
-                except ValueError:
-                    ra = np.nan
-                    dec = np.nan
-                    logging.error('Cannot find the source '+source+'. I leave NaNs.')
-                vals.append([ra, dec])
-            src_table.close()
-        else:
-            # Try to read default values from parmdb instead
-            skydb = lofar.parmdb.parmdb(skydbFile)
-            vals = []
-            ra = dec = np.nan
-
-            for source in dirs:
-                try:
-                    ra = skydb.getDefValues('Ra:' + source)['Ra:' + source][0][0]
-                    dec = skydb.getDefValues('Dec:' + source)['Dec:' + source][0][0]
-                except KeyError:
-                    # Source not found in skymodel parmdb, try to find components
-                    logging.warning('Cannot find the source '+source+'. Trying components.')
-                    ra = np.array(skydb.getDefValues('Ra:*' + source + '*').values())
-                    dec = np.array(skydb.getDefValues('Dec:*' + source + '*').values())
-                    if len(ra) == 0 or len(dec) == 0:
-                        ra = np.nan
-                        dec = np.nan
-                        logging.error('Cannot find the source '+source+'. I leave NaNs.')
-                    else:
-                        ra = ra.mean()
-                        dec = dec.mean()
-                        logging.info('Found average direction for '+source+' at ra:'+str(ra)+' - dec:'+str(dec))
-                vals.append([ra, dec])
-        sourceTable.append(zip(*(dirs,vals)))
-
-    logging.info("Total file size: "+str(int(h5parm.H.get_filesize()/1024./1024.))+" M.")
-
-    # Add CREATE entry to history and print summary of tables if verbose
-    soltabs = h5parm.getSoltabs(solset=solset)
-    for st in soltabs:
-        sw = solWriter(soltabs[st])
-        if globaldbFile is None:
-            sw.addHistory('CREATE (by H5parm_importer.py from %s:%s/%s)' % (socket.gethostname(), os.path.abspath(''), "manual list"))
-        else:
-            sw.addHistory('CREATE (by H5parm_importer.py from %s:%s/%s)' % (socket.gethostname(), os.path.abspath(''), globaldbFile))
-    if options.verbose:
-        logging.info(str(h5parm))
-
-    del h5parm
-    logging.info('Done.')    
-    
-
-=======
->>>>>>> c33f8b09
 if __name__=='__main__':
     # Options
     import optparse
