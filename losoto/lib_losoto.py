#!/usr/bin/env python
# -*- coding: utf-8 -*-

# Some utilities for operations

<<<<<<< HEAD
import os, sys, ast, re
import functools, warnings # for deprecated_alias decorator
=======
import os, sys, ast, re, functools
>>>>>>> 8edc28e3
from configparser import ConfigParser
if (sys.version_info > (3, 0)):
    #from configparser import ConfigParser
    from io import StringIO
else:
    #from ConfigParser import ConfigParser
    from StringIO import StringIO

import numpy as np
from losoto._logging import logger as logging

cacheSteps = ['plot','clip','flag','norm','smooth'] # steps to use chaced data

class LosotoParser(ConfigParser):
    """
    A parser for losoto parset files.

    Parameters
    ----------
    parsetFile : str
        Name of the parset file.
    """

    def __init__(self, parsetFile):
        ConfigParser.__init__(self, inline_comment_prefixes=('#',';'))

        config = StringIO()
        # add [_global] fake section at beginning
        config.write('[_global]\n'+open(parsetFile).read())
        config.seek(0, os.SEEK_SET)
        self.readfp(config)

    def checkSpelling(self, s, soltab, availValues=[]):
        """
        check if any value in the step is missing from a value list and return a warning
        """
        entries = [x.lower() for x in list(dict(self.items(s)).keys())]
        availValues = ['soltab','operation'] + availValues + \
                    soltab.getAxesNames() + [a+'.minmaxstep' for a in soltab.getAxesNames()] + [a+'.regexp' for a in soltab.getAxesNames()]
        availValues = [x.lower() for x in availValues]
        for e in entries:
            if e not in availValues:
                logging.warning('Mispelled option: %s - Ignoring!' % e)

    def getstr(self, s, v, default=None):
        if self.has_option(s, v):
            return str(self.get(s, v).replace('\'','').replace('"','')) # remove apex
        elif default is None:
            logging.error('Section: %s - Values: %s: required (expected string).' % (s, v))
        else:
            return default

    def getbool(self, s, v, default=None):
        if self.has_option(s, v):
            return ConfigParser.getboolean(self, s, v)
        elif default is None:
            logging.error('Section: %s - Values: %s: required (expected bool).' % (s, v))
        else:
            return default

    def getfloat(self, s, v, default=None):
        if self.has_option(s, v):
            return ConfigParser.getfloat(self, s, v)
        elif default is None:
            logging.error('Section: %s - Values: %s: required (expected float).' % (s, v))
        else:
            return default

    def getint(self, s, v, default=None):
        if self.has_option(s, v):
            return ConfigParser.getint(self, s, v)
        elif default is None:
            logging.error('Section: %s - Values: %s: required (expected int).' % (s, v))
        else:
            return default

    def getarray(self, s, v, default=None):
        if self.has_option(s, v):
            try:
                # TODO: why are square brackets being replaced here? What if my selection is a string containing square brackets?
                # return self.getstr(s, v).replace(' ','').replace('[','').replace(']','').split(',') # split also turns str into 1-element lists
                parm = self.getstr(s, v) # split also turns str into 1-element lists
                if parm[0] == '[': # hardcoded for square brackets in parameter set...
                    parm = parm[1:]
                if parm[-1] == ']':
                    parm = parm[:-1]
                return parm.replace(' ','').split(',')
            except:
                logging.error('Error interpreting section: %s - values: %s (should be a list as [xxx,yyy,zzz...])' % (s, v))
        elif default is None:
            logging.error('Section: %s - Values: %s: required.' % (s, v))
        else:
            return default

    def getarraystr(self, s, v, default=None):
        try:
            return [str(x) for x in self.getarray(s, v, default)]
        except:
            logging.error('Error interpreting section: %s - values: %s (expected array of str.)' % (s, v))

    def getarraybool(self, s, v, default=None):
        try:
            return [bool(x) for x in self.getarray(s, v, default)]
        except:
            logging.error('Error interpreting section: %s - values: %s (expected array of bool.)' % (s, v))

    def getarrayfloat(self, s, v, default=None):
        try:
            return [float(x) for x in self.getarray(s, v, default)]
        except:
            logging.error('Error interpreting section: %s - values: %s (expected array of float.)' % (s, v))

    def getarrayint(self, s, v, default=None):
        try:
            return [int(x) for x in self.getarray(s, v, default)]
        except:
            logging.error('Error interpreting section: %s - values: %s (expected array of int.)' % (s, v))

    def getarrayfloat2d(self, s, v, default=None):
        """Alternative to parse 1,2 or ndim array input.
           'getarrayfloat() does not support more than 1 dim.
           TODO: it might be cleaner to unify these functions..."""
        try:
            # Remove space after [
            x = self.getstr(s, v, default)
            x = re.sub('\[ +', '[', x.strip())
            # Replace commas and spaces
            x = re.sub('[,\s]+', ', ', x)
            return np.array(ast.literal_eval(x))
        except:
            logging.error('Error interpreting section: %s - values: %s (expected array of float.)' % (s, v))


def getParAxis( parser, step, axisName ):
    """
    Axes values can be selected with:
    - an array of values
    - a string (reg exp): passed as axisName.regexp = ...
    - a min,max,step format: passed as axisName.minmaxstep = ...

    Parameters
    ----------
    parser : parser obj
        configuration file

    step : str
        this step

    axisName : str
        an axis name

    Returns
    -------
    str, dict or list
        a selection criteria
    """
    axisOpt = None

    if parser.has_option(step, axisName):
        axisOpt = parser.getarray(step, axisName)
    elif parser.has_option(step, axisName+'.regexp'):
        axisOpt = parser.getstr(step, axisName+'.regexp')
    elif parser.has_option(step, axisName+'.minmaxstep'):
        axisOpt = parser.getarray(step, axisName+'.minmaxstep')
        if len(axisOpt) == 3:
            axisOpt = {'min':float(axisOpt[0]), 'max':float(axisOpt[1]), 'step':int(axisOpt[2])}
        else:
            axisOpt = {'min':float(axisOpt[0]), 'max':float(axisOpt[1])}

    # global options
    elif parser.has_option('_global', axisName):
        axisOpt = parser.getarray('_global', axisName)
    elif parser.has_option('_global', axisName+'.regexp'):
        axisOpt = parser.getstr('_global', axisName+'.regexp')
    elif parser.has_option('_global', axisName+'.minmaxstep'):
        axisOpt = parser.getarray('_global', axisName+'.minmaxstep')
        if len(axisOpt) == 3:
            axisOpt = {'min':float(axisOpt[0]), 'max':float(axisOpt[1]), 'step':int(axisOpt[2])}
        else:
            axisOpt = {'min':float(axisOpt[0]), 'max':float(axisOpt[1])}

    if axisOpt == '' or axisOpt == []:
        axisOpt = None

    return axisOpt


def getStepSoltabs(parser, step, H):
    """
    Return a list of soltabs object for a step and apply selection creteria

    Parameters
    ----------
    parser : parser obj
        configuration file

    step : str
        current step

    H : h5parm obj
        the h5parm object

    Returns
    -------
    list
        list of soltab obj with applied selection
    """

    # selection on soltabs
    if parser.has_option(step, 'soltab'):
        stsel = parser.getarraystr(step, 'soltab')
    elif parser.has_option('_global', 'soltab'):
        stsel = parser.getarraystr('_global', 'soltab')
    else:
        stsel = ['.*/.*'] # select all
    #if not type(stsel) is list: stsel = [stsel]

    soltabs = []
    for solset in H.getSolsets():
        for soltabName in solset.getSoltabNames():
            if any(re.compile(this_stsel).match(solset.name+'/'+soltabName) for this_stsel in stsel):
                if parser.getstr(step, 'operation').lower() in cacheSteps:
                    soltabs.append( solset.getSoltab(soltabName, useCache=True) )
                else:
                    soltabs.append( solset.getSoltab(soltabName, useCache=False) )

    if soltabs == []:
        logging.warning('No soltabs selected for step %s.' % step)

    # axes selection
    for soltab in soltabs:
        userSel = {}
        for axisName in soltab.getAxesNames():
            userSel[axisName] = getParAxis( parser, step, axisName )
        soltab.setSelection(**userSel)

    return soltabs

# fancy backwards compatibility of keywords: allow aliases
# https://stackoverflow.com/questions/49802412/how-to-implement-deprecation-in-python-with-argument-alias#
def deprecated_alias(**aliases):
    def deco(f):
        @functools.wraps(f)
        def wrapper(*args, **kwargs):
            rename_kwargs(f.__name__, kwargs, aliases)
            return f(*args, **kwargs)
        return wrapper
    return deco

def rename_kwargs(func_name, kwargs, aliases):
    for alias, new in aliases.items():
        if alias in kwargs:
            if new in kwargs:
                raise TypeError('{} received both {} and {}'.format(
                    func_name, alias, new))
            warnings.warn('{} is deprecated; use {}'.format(alias, new),
                          DeprecationWarning)
            kwargs[new] = kwargs.pop(alias)<|MERGE_RESOLUTION|>--- conflicted
+++ resolved
@@ -3,12 +3,8 @@
 
 # Some utilities for operations
 
-<<<<<<< HEAD
 import os, sys, ast, re
 import functools, warnings # for deprecated_alias decorator
-=======
-import os, sys, ast, re, functools
->>>>>>> 8edc28e3
 from configparser import ConfigParser
 if (sys.version_info > (3, 0)):
     #from configparser import ConfigParser
