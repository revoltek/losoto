#!/usr/bin/env python
# -*- coding: utf-8 -*-

from losoto.lib_operations import *
from losoto._logging import logger as logging
import multiprocessing as mp
from losoto.operations._faraday_timestep import _run_timestep

pl = mp.Pool(mp.cpu_count())

logging.debug('Loading FARADAY module.')


def _run_parser(soltab, parser, step):
    soltabOut = parser.getstr( step, 'soltabOut', 'rotationmeasure000' )
    refAnt = parser.getstr( step, 'refAnt', '')
    maxResidual = parser.getfloat( step, 'maxResidual', 1. )

    parser.checkSpelling( step, soltab, ['soltabOut', 'refAnt', 'maxResidual'])
    return run(soltab, soltabOut, refAnt, maxResidual)

def costfunctionRM(RM, wav, phase):
    return np.sum(abs(np.cos(2.*RM[0]*wav*wav) - np.cos(phase)) + abs(np.sin(2.*RM[0]*wav*wav) - np.sin(phase)))

def run( soltab, soltabOut='rotationmeasure000', refAnt='', maxResidual=1. ):
    """
    Faraday rotation extraction from either a rotation table or a circular phase (of which the operation get the polarisation difference).

    Parameters
    ----------
    
    soltabOut : str, optional
        output table name (same solset), by deault "rotationmeasure000".
        
    refAnt : str, optional
        Reference antenna, by default the first.

    maxResidual : float, optional
        Max average residual in radians before flagging datapoint, by default 1. If 0: no check.

    """
    import numpy as np
    import scipy.optimize

    rmwavcomplex = lambda RM, wav, y: abs(np.cos(2.*RM[0]*wav*wav)  - np.cos(y)) + abs(np.sin(2.*RM[0]*wav*wav)  - np.sin(y))
    c = 2.99792458e8

    logging.info("Find FR for soltab: "+soltab.name)

    # input check
    solType = soltab.getType()
    if solType == 'phase':
        returnAxes = ['pol','freq','time']
        if 'RR' in soltab.getAxisValues('pol') and 'LL' in soltab.getAxisValues('pol'):
            coord_rr = np.where(soltab.getAxisValues('pol') == 'RR')[0][0]
            coord_ll = np.where(soltab.getAxisValues('pol') == 'LL')[0][0]
        elif 'XX' in soltab.getAxisValues('pol') and 'YY' in soltab.getAxisValues('pol'):
            logging.warning('Linear polarization detected, LoSoTo assumes XX->RR and YY->LL.')
            coord_rr = np.where(soltab.getAxisValues('pol') == 'XX')[0][0]
            coord_ll = np.where(soltab.getAxisValues('pol') == 'YY')[0][0]
        else:
            logging.error("Cannot proceed with Faraday estimation with polarizations: "+str(coord['pol']))
            return 1
    elif solType == 'rotation':
        returnAxes = ['freq','time']
    else:
       logging.warning("Soltab type of "+soltab._v_name+" is of type "+solType+", should be phase or rotation. Ignoring.")
       return 1

    ants = soltab.getAxisValues('ant')
    if refAnt != '' and refAnt != 'closest' and not refAnt in soltab.getAxisValues('ant', ignoreSelection = True):
        logging.warning('Reference antenna '+refAnt+' not found. Using: '+ants[1])
        refAnt = ants[0]
    if refAnt == '': refAnt = ants[0]

    # times and ants needs to be complete or selection is much slower
    times = soltab.getAxisValues('time')

    # create new table
    solset = soltab.getSolset()
    soltabout = solset.makeSoltab('rotationmeasure', soltabName = soltabOut,
                             axesNames=['ant','time'], axesVals=[ants, times],
                             vals=np.zeros((len(ants),len(times))),
                             weights=np.ones((len(ants),len(times))))
    soltabout.addHistory('Created by FARADAY operation from %s.' % soltab.name)

    for vals, weights, coord, selection in soltab.getValuesIter(returnAxes=returnAxes, weight=True, refAnt=refAnt):

        if len(coord['freq']) < 10:
            logging.error('Faraday rotation estimation needs at least 10 frequency channels, preferably distributed over a wide range.')
            return 1

        # reorder axes
        vals = reorderAxes( vals, soltab.getAxesNames(), returnAxes )
        weights = reorderAxes( weights, soltab.getAxesNames(), returnAxes )
        weights[np.isnan(vals)] = 0.

        fitrm = np.zeros(len(times))
        fitweights = np.ones(len(times)) # all unflagged to start
        fitrmguess = 0.001 # good guess

        if not coord['ant'] == refAnt:
            logging.debug('Working on ant: '+coord['ant']+'...')

            if (weights == 0.).all() == True:
                logging.warning('Skipping flagged antenna: '+coord['ant'])
                fitweights[:] = 0
            else:
<<<<<<< HEAD
                if solType == 'phase':
                    weightsliced = [weights[:,:,t] for t,_ in enumerate(times)]
                    valsliced = [vals[:,:,t] for t,_ in enumerate(times)]
                else: # rotation table
                    weightsliced = [weights[:,t] for t,_ in enumerate(times)]
                    valsliced = [vals[:,t] for t,_ in enumerate(times)]

                tuples = [(t,coord_rr,coord_ll,wt,vl,solType,coord,maxResidual) for t,wt,vl in zip(list(np.arange(len(times))), weightsliced, valsliced)]
                fitrm,fitweights = zip(*pl.starmap(_run_timestep,tuples))
=======

                for t, time in enumerate(times):

                    if solType == 'phase':
                        idx       = ((weights[coord_rr,:,t] != 0.) & (weights[coord_ll,:,t] != 0.))
                        freq      = np.copy(coord['freq'])[idx]
                        phase_rr  = vals[coord_rr,:,t][idx]
                        phase_ll  = vals[coord_ll,:,t][idx]
                        # RR-LL to be consistent with BBS/NDPPP
                        phase_diff  = (phase_rr - phase_ll)      # not divide by 2 otherwise jump problem, then later fix this
                    else: # rotation table
                        idx        = ((weights[:,t] != 0.) & (weights[:,t] != 0.))
                        freq       = np.copy(coord['freq'])[idx]
                        phase_diff = 2.*vals[:,t][idx] # a rotation is between -pi and +pi

                    if len(freq) < 20:
                        fitweights[t] = 0
                        logging.warning('No valid data found for Faraday fitting for antenna: '+coord['ant']+' at timestamp '+str(t))
                        continue
        
                    # if more than 1/4 of chans are flagged
                    if (len(idx) - len(freq))/float(len(idx)) > 1/4.:
                        logging.debug('High number of filtered out data points for the timeslot %i: %i/%i' % (t, len(idx) - len(freq), len(idx)) )

                    wav = c/freq
    
                    #fitresultrm_wav, success = scipy.optimize.leastsq(rmwavcomplex, [fitrmguess], args=(wav, phase_diff))
                    ranges = slice(-0.1, 0.1, 1e-4)
                    fitresultrm_wav = scipy.optimize.brute(costfunctionRM, (ranges,), finish=scipy.optimize.leastsq, args=(wav, phase_diff))        
            
                    # fractional residual
                    residual = np.nanmean(np.abs(np.mod((2.*fitresultrm_wav*wav*wav)-phase_diff + np.pi, 2.*np.pi) - np.pi))

#                    print "t:", t, "result:", fitresultrm_wav, "residual:", residual

                    if maxResidual == 0 or residual < maxResidual:
                        fitrmguess = fitresultrm_wav[0]
                        weight = 1
                    else:       
                        # high residual, flag
                        logging.warning('Bad solution for ant: '+coord['ant']+' (time: '+str(t)+', resdiaul: '+str(residual)+').')
                        weight = 0

                    fitrm[t] = fitresultrm_wav[0]
                    fitweights[t] = weight

                    # Debug plot
                    doplot = False
                    if doplot and coord['ant'] == 'RS310LBA' and t%10==0:
                        print("Plotting")
                        if not 'matplotlib' in sys.modules:
                            import matplotlib as mpl
                            mpl.rc('font',size =8 )
                            mpl.rc('figure.subplot',left=0.05, bottom=0.05, right=0.95, top=0.95,wspace=0.22, hspace=0.22 )
                            mpl.use("Agg")
                        import matplotlib.pyplot as plt

                        fig = plt.figure()
                        fig.subplots_adjust(wspace=0)
                        ax = fig.add_subplot(111)

                        # plot rm fit
                        plotrm = lambda RM, wav: np.mod( (2.*RM*wav*wav) + np.pi, 2.*np.pi) - np.pi # notice the factor of 2
                        ax.plot(freq, plotrm(fitresultrm_wav, c/freq[:]), "-", color='purple')

                        if solType == 'phase':
                            ax.plot(freq, np.mod(phase_rr + np.pi, 2.*np.pi) - np.pi, 'ob' )
                            ax.plot(freq, np.mod(phase_ll + np.pi, 2.*np.pi) - np.pi, 'og' )
                        ax.plot(freq, np.mod(phase_diff + np.pi, 2.*np.pi) - np.pi , '.', color='purple' )                           
     
                        residual = np.mod(plotrm(fitresultrm_wav, c/freq[:])-phase_diff+np.pi,2.*np.pi)-np.pi
                        ax.plot(freq, residual, '.', color='yellow')
        
                        ax.set_xlabel('freq')
                        ax.set_ylabel('phase')
                        ax.set_ylim(ymin=-np.pi, ymax=np.pi)
    
                        logging.warning('Save pic: '+str(t)+'_'+coord['ant']+'.png')
                        plt.savefig(str(t)+'_'+coord['ant']+'.png', bbox_inches='tight')
                        del fig
>>>>>>> 2180c9d7

        soltabout.setSelection(ant=coord['ant'], time=coord['time'])
        soltabout.setValues( np.expand_dims(fitrm, axis=1) )
        soltabout.setValues( np.expand_dims(fitweights, axis=1), weight=True )

    return 0<|MERGE_RESOLUTION|>--- conflicted
+++ resolved
@@ -106,7 +106,6 @@
                 logging.warning('Skipping flagged antenna: '+coord['ant'])
                 fitweights[:] = 0
             else:
-<<<<<<< HEAD
                 if solType == 'phase':
                     weightsliced = [weights[:,:,t] for t,_ in enumerate(times)]
                     valsliced = [vals[:,:,t] for t,_ in enumerate(times)]
@@ -116,88 +115,6 @@
 
                 tuples = [(t,coord_rr,coord_ll,wt,vl,solType,coord,maxResidual) for t,wt,vl in zip(list(np.arange(len(times))), weightsliced, valsliced)]
                 fitrm,fitweights = zip(*pl.starmap(_run_timestep,tuples))
-=======
-
-                for t, time in enumerate(times):
-
-                    if solType == 'phase':
-                        idx       = ((weights[coord_rr,:,t] != 0.) & (weights[coord_ll,:,t] != 0.))
-                        freq      = np.copy(coord['freq'])[idx]
-                        phase_rr  = vals[coord_rr,:,t][idx]
-                        phase_ll  = vals[coord_ll,:,t][idx]
-                        # RR-LL to be consistent with BBS/NDPPP
-                        phase_diff  = (phase_rr - phase_ll)      # not divide by 2 otherwise jump problem, then later fix this
-                    else: # rotation table
-                        idx        = ((weights[:,t] != 0.) & (weights[:,t] != 0.))
-                        freq       = np.copy(coord['freq'])[idx]
-                        phase_diff = 2.*vals[:,t][idx] # a rotation is between -pi and +pi
-
-                    if len(freq) < 20:
-                        fitweights[t] = 0
-                        logging.warning('No valid data found for Faraday fitting for antenna: '+coord['ant']+' at timestamp '+str(t))
-                        continue
-        
-                    # if more than 1/4 of chans are flagged
-                    if (len(idx) - len(freq))/float(len(idx)) > 1/4.:
-                        logging.debug('High number of filtered out data points for the timeslot %i: %i/%i' % (t, len(idx) - len(freq), len(idx)) )
-
-                    wav = c/freq
-    
-                    #fitresultrm_wav, success = scipy.optimize.leastsq(rmwavcomplex, [fitrmguess], args=(wav, phase_diff))
-                    ranges = slice(-0.1, 0.1, 1e-4)
-                    fitresultrm_wav = scipy.optimize.brute(costfunctionRM, (ranges,), finish=scipy.optimize.leastsq, args=(wav, phase_diff))        
-            
-                    # fractional residual
-                    residual = np.nanmean(np.abs(np.mod((2.*fitresultrm_wav*wav*wav)-phase_diff + np.pi, 2.*np.pi) - np.pi))
-
-#                    print "t:", t, "result:", fitresultrm_wav, "residual:", residual
-
-                    if maxResidual == 0 or residual < maxResidual:
-                        fitrmguess = fitresultrm_wav[0]
-                        weight = 1
-                    else:       
-                        # high residual, flag
-                        logging.warning('Bad solution for ant: '+coord['ant']+' (time: '+str(t)+', resdiaul: '+str(residual)+').')
-                        weight = 0
-
-                    fitrm[t] = fitresultrm_wav[0]
-                    fitweights[t] = weight
-
-                    # Debug plot
-                    doplot = False
-                    if doplot and coord['ant'] == 'RS310LBA' and t%10==0:
-                        print("Plotting")
-                        if not 'matplotlib' in sys.modules:
-                            import matplotlib as mpl
-                            mpl.rc('font',size =8 )
-                            mpl.rc('figure.subplot',left=0.05, bottom=0.05, right=0.95, top=0.95,wspace=0.22, hspace=0.22 )
-                            mpl.use("Agg")
-                        import matplotlib.pyplot as plt
-
-                        fig = plt.figure()
-                        fig.subplots_adjust(wspace=0)
-                        ax = fig.add_subplot(111)
-
-                        # plot rm fit
-                        plotrm = lambda RM, wav: np.mod( (2.*RM*wav*wav) + np.pi, 2.*np.pi) - np.pi # notice the factor of 2
-                        ax.plot(freq, plotrm(fitresultrm_wav, c/freq[:]), "-", color='purple')
-
-                        if solType == 'phase':
-                            ax.plot(freq, np.mod(phase_rr + np.pi, 2.*np.pi) - np.pi, 'ob' )
-                            ax.plot(freq, np.mod(phase_ll + np.pi, 2.*np.pi) - np.pi, 'og' )
-                        ax.plot(freq, np.mod(phase_diff + np.pi, 2.*np.pi) - np.pi , '.', color='purple' )                           
-     
-                        residual = np.mod(plotrm(fitresultrm_wav, c/freq[:])-phase_diff+np.pi,2.*np.pi)-np.pi
-                        ax.plot(freq, residual, '.', color='yellow')
-        
-                        ax.set_xlabel('freq')
-                        ax.set_ylabel('phase')
-                        ax.set_ylim(ymin=-np.pi, ymax=np.pi)
-    
-                        logging.warning('Save pic: '+str(t)+'_'+coord['ant']+'.png')
-                        plt.savefig(str(t)+'_'+coord['ant']+'.png', bbox_inches='tight')
-                        del fig
->>>>>>> 2180c9d7
 
         soltabout.setSelection(ant=coord['ant'], time=coord['time'])
         soltabout.setValues( np.expand_dims(fitrm, axis=1) )
